# ChEMBL_DataAcquisition

<<<<<<< HEAD
Utilities for working with the IUPHAR portion of the ChEMBL data set.

## Installation

```bash
pip install -r requirements.txt
```

## Usage

The project ships both a reusable library and a small command line interface.

```bash
python main.py \
    --target-file tests/data/target.csv \
    --family-file tests/data/family.csv \
    --uniprot Q11111
```

Batch process UniProt accessions from a CSV file containing a ``uniprot_id``
column and write the mapping to another CSV:

```bash
python main.py \
    --target-file tests/data/target.csv \
    --family-file tests/data/family.csv \
    --uniprot-file tests/data/uniprot_input.csv \
    --output-file results.csv
```

The resulting file includes the resolved ``target_id`` together with the
IUPHAR classification (class, subclass and family chain) for each UniProt
accession. If a UniProt lookup fails, the script optionally consults
``hgnc_name``, ``hgnc_id``, ``gene_name`` and ``synonyms`` columns (when
present) to resolve the identifier. When no target can be found, an optional
``ec_number`` column is used to infer ``IUPHAR_type``, ``IUPHAR_class`` and
``IUPHAR_subclass``.

## Development

Formatting and linting are recommended:

```bash
black mylib tests main.py
ruff mylib tests main.py
mypy mylib
```

Run the unit tests with `pytest`:

```bash
pytest
=======
Utilities and scripts for retrieving chemical data.

## PubChem Client

A small client library and CLI for fetching compound information from the
[PubChem](https://pubchem.ncbi.nlm.nih.gov/) REST API.

### Installation

```bash
pip install -r requirements.txt
```

### Example

Fetch data for "aspirin" and save as JSON:

```bash
python main.py --name aspirin --output aspirin.json --format json
```

### Testing and quality tools

```bash
pytest -q
ruff .
mypy mylib
>>>>>>> e2098313
```<|MERGE_RESOLUTION|>--- conflicted
+++ resolved
@@ -1,7 +1,8 @@
 # ChEMBL_DataAcquisition
 
-<<<<<<< HEAD
-Utilities for working with the IUPHAR portion of the ChEMBL data set.
+
+Utilities for working with the IUPHAR, PubChem  db. Utilities and scripts for retrieving chemical data.
+
 
 ## Installation
 
@@ -9,77 +10,28 @@
 pip install -r requirements.txt
 ```
 
-## Usage
+## Usage IUPHAR
 
 The project ships both a reusable library and a small command line interface.
 
 ```bash
-python main.py \
+python get_IUPHAR.py \
     --target-file tests/data/target.csv \
     --family-file tests/data/family.csv \
     --uniprot Q11111
 ```
 
-Batch process UniProt accessions from a CSV file containing a ``uniprot_id``
-column and write the mapping to another CSV:
+Batch process UniProt accessions from a CSV file containing a ``uniprot_id`` column and write the mapping to another CSV:
 
 ```bash
-python main.py \
+python get_IUPHAR.py \
     --target-file tests/data/target.csv \
     --family-file tests/data/family.csv \
     --uniprot-file tests/data/uniprot_input.csv \
     --output-file results.csv
 ```
 
-The resulting file includes the resolved ``target_id`` together with the
-IUPHAR classification (class, subclass and family chain) for each UniProt
-accession. If a UniProt lookup fails, the script optionally consults
-``hgnc_name``, ``hgnc_id``, ``gene_name`` and ``synonyms`` columns (when
-present) to resolve the identifier. When no target can be found, an optional
-``ec_number`` column is used to infer ``IUPHAR_type``, ``IUPHAR_class`` and
-``IUPHAR_subclass``.
+The resulting file includes the resolved ``target_id`` together with the IUPHAR classification (class, subclass and family chain) for each UniProt accession. If a UniProt lookup fails, the script optionally consults ``hgnc_name``, ``hgnc_id``, ``gene_name`` and ``synonyms`` columns (when
+present) to resolve the identifier. When no target can be found, an optional ``ec_number`` column is used to infer ``IUPHAR_type``, ``IUPHAR_class`` and ``IUPHAR_subclass``.
 
-## Development
-
-Formatting and linting are recommended:
-
-```bash
-black mylib tests main.py
-ruff mylib tests main.py
-mypy mylib
-```
-
-Run the unit tests with `pytest`:
-
-```bash
-pytest
-=======
-Utilities and scripts for retrieving chemical data.
-
-## PubChem Client
-
-A small client library and CLI for fetching compound information from the
-[PubChem](https://pubchem.ncbi.nlm.nih.gov/) REST API.
-
-### Installation
-
-```bash
-pip install -r requirements.txt
-```
-
-### Example
-
-Fetch data for "aspirin" and save as JSON:
-
-```bash
-python main.py --name aspirin --output aspirin.json --format json
-```
-
-### Testing and quality tools
-
-```bash
-pytest -q
-ruff .
-mypy mylib
->>>>>>> e2098313
-```+ 