--- conflicted
+++ resolved
@@ -1,55 +1,53 @@
-from __future__ import annotations
-
-from pathlib import Path
-
-import pandas as pd
-
-
-<<<<<<< HEAD
-=======
-
->>>>>>> 10598f20
-def read_ids(
-    path: str | Path,
-    column: str = "chembl_id",
-    sep: str = ",",
-    encoding: str = "utf8",
-) -> list[str]:
-    """Read identifier values from a CSV file.
-
-    Parameters
-    ----------
-    path : str or Path
-        Path to the CSV file.
-    column : str, optional
-        Name of the column containing identifiers. Defaults to ``"chembl_id"``.
-    sep : str, optional
-        Field delimiter, by default a comma.
-    encoding : str, optional
-        File encoding, by default ``"utf8"``.
-
-    Returns
-    -------
-    list of str
-        Identifier values in the order they appear. Empty strings and ``"#N/A"``
-        markers are discarded.
-
-    Raises
-    ------
-    ValueError
-        If ``column`` is not present in the input file.
-    """
-    try:
-        df = pd.read_csv(path, sep=sep, encoding=encoding, dtype=str)
-    except FileNotFoundError as exc:
-        raise FileNotFoundError(f"input file not found: {path}") from exc
-    except pd.errors.EmptyDataError as exc:
-        raise ValueError(f"no data in file: {path}") from exc
-    except pd.errors.ParserError as exc:
-        raise ValueError(f"malformed CSV in file: {path}: {exc}") from exc
-
-    if column not in df.columns:
-        raise ValueError(f"column '{column}' not found in {path}")
-
-    ids = df[column].dropna().astype(str)
-    return [i for i in ids if i and i != "#N/A"]+from __future__ import annotations
+
+from pathlib import Path
+
+import pandas as pd
+
+
+def read_ids(
+    path: str | Path,
+    column: str = "chembl_id",
+    sep: str = ",",
+    encoding: str = "utf8",
+) -> list[str]:
+    """Read identifier values from a CSV file.
+
+    Parameters
+    ----------
+    path : str or Path
+        Path to the CSV file.
+    column : str, optional
+        Name of the column containing identifiers. Defaults to ``"chembl_id"``.
+    sep : str, optional
+        Field delimiter, by default a comma.
+    encoding : str, optional
+        File encoding, by default ``"utf8"``.
+
+    Returns
+    -------
+    list of str
+        Identifier values in the order they appear. Empty strings and ``"#N/A"``
+        markers are discarded.
+
+    Raises
+    ------
+    ValueError
+        If ``column`` is not present in the input file.
+    """
+    try:
+        df = pd.read_csv(path, sep=sep, encoding=encoding, dtype=str)
+    except FileNotFoundError as exc:
+        raise FileNotFoundError(f"input file not found: {path}") from exc
+    except pd.errors.EmptyDataError as exc:
+        raise ValueError(f"no data in file: {path}") from exc
+    except pd.errors.ParserError as exc:
+        raise ValueError(f"malformed CSV in file: {path}: {exc}") from exc
+
+    if column not in df.columns:
+        raise ValueError(f"column '{column}' not found in {path}")
+
+    ids = df[column].dropna().astype(str)
+
+    return [i for i in ids if i and i != "#N/A"]
+